--- conflicted
+++ resolved
@@ -66,24 +66,17 @@
         }
 
         /// <inheritdoc />
-<<<<<<< HEAD
-        public SqlExpression Translate(SqlExpression instance, MethodInfo method, IReadOnlyList<SqlExpression> arguments)
+        public virtual SqlExpression Translate(
+                SqlExpression instance,
+                MethodInfo method,
+                IReadOnlyList<SqlExpression> arguments,
+                IDiagnosticsLogger<DbLoggerCategory.Query> logger)
             => method switch
             {
                 _ when MethodInfoDatePartMapping.TryGetValue(method, out var datePart)  => TranslateAddInterval(instance, arguments, datePart),
                 _ when MethodInfoToUniversalTime.Contains(method)                       => TranslateToUniversalTime(instance, method.ReturnType),
                 _                                                                       => null
             };
-=======
-        public virtual SqlExpression Translate(
-            SqlExpression instance,
-            MethodInfo method,
-            IReadOnlyList<SqlExpression> arguments,
-            IDiagnosticsLogger<DbLoggerCategory.Query> logger)
-        {
-            if (!MethodInfoDatePartMapping.TryGetValue(method, out var datePart))
-                return null;
->>>>>>> 1d92d7f5
 
         private SqlExpression TranslateAddInterval(SqlExpression instance, IReadOnlyList<SqlExpression> arguments, string datePart)
         {
