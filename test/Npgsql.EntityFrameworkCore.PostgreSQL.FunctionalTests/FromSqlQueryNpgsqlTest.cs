--- conflicted
+++ resolved
@@ -18,14 +18,6 @@
             : base(fixture)
         {
         }
-<<<<<<< HEAD
-
-        [Fact(Skip="https://github.com/aspnet/EntityFramework/issues/3548")]
-        public override void From_sql_queryable_simple_projection_composed()
-        {
-            base.From_sql_queryable_simple_projection_composed();
-        }
-=======
 
         [Fact(Skip = "https://github.com/aspnet/EntityFramework/issues/6563")]
         public override void Bad_data_error_handling_invalid_cast_key() {}
@@ -38,7 +30,6 @@
 
         [Fact(Skip="https://github.com/aspnet/EntityFramework/issues/3548")]
         public override void From_sql_queryable_simple_projection_composed() {}
->>>>>>> 4f804d4d
 
         protected override DbParameter CreateDbParameter(string name, object value)
             => new NpgsqlParameter
