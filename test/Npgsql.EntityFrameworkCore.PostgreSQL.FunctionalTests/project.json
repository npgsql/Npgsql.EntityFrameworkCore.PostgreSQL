{
  "buildOptions": {
    "copyToOutput": {
      "include": "**/*.sql"
    }
  },
  "dependencies": {
<<<<<<< HEAD
    "dotnet-test-xunit": "1.0.0-rc3-000000-01",
    "Microsoft.EntityFrameworkCore": "1.0.1",
    "Microsoft.EntityFrameworkCore.Relational": "1.0.1",
    "Microsoft.EntityFrameworkCore.Relational.Specification.Tests": "1.0.1",
    "Microsoft.Extensions.Configuration.Json": "1.0.0",
    "Microsoft.Extensions.Configuration.EnvironmentVariables": "1.0.0",
    "Npgsql.EntityFrameworkCore.PostgreSQL": "1.0.2-*",
    "Npgsql": "3.1.8"
=======
    "dotnet-test-xunit": "2.2.0-*",
    "Microsoft.EntityFrameworkCore": "1.1.0",
    "Microsoft.EntityFrameworkCore.Relational": "1.1.0",
    "Microsoft.EntityFrameworkCore.Relational.Specification.Tests": "1.1.0",
    "Microsoft.Extensions.Configuration.Json": "1.1.0",
    "Microsoft.Extensions.Configuration.EnvironmentVariables": "1.1.0",
    "Npgsql.EntityFrameworkCore.PostgreSQL": "1.1.0",
    "Npgsql.EntityFrameworkCore.PostgreSQL.Design": "1.1.0",
    "Npgsql": "3.1.9"
>>>>>>> 4f804d4d
  },
  "publishOptions": {
    "include": "**/*.sql",
    "includeFiles": "config.json",
    "exclude": [
      "obj/**",
      "bin/**"
    ]
  },
  "testRunner": "xunit",
  "frameworks": {
    "netcoreapp1.1": {
      "dependencies": {
        "Microsoft.NETCore.App": {
<<<<<<< HEAD
          "version": "1.0.1",
=======
          "version": "1.1.0",
>>>>>>> 4f804d4d
          "type": "platform"
        }
      }
    },
    "net451": {
      "frameworkAssemblies": {
        "System.Threading.Tasks": { "version": "4.0.0.0", "type": "build" }
      }
    }
  }
}<|MERGE_RESOLUTION|>--- conflicted
+++ resolved
@@ -5,16 +5,6 @@
     }
   },
   "dependencies": {
-<<<<<<< HEAD
-    "dotnet-test-xunit": "1.0.0-rc3-000000-01",
-    "Microsoft.EntityFrameworkCore": "1.0.1",
-    "Microsoft.EntityFrameworkCore.Relational": "1.0.1",
-    "Microsoft.EntityFrameworkCore.Relational.Specification.Tests": "1.0.1",
-    "Microsoft.Extensions.Configuration.Json": "1.0.0",
-    "Microsoft.Extensions.Configuration.EnvironmentVariables": "1.0.0",
-    "Npgsql.EntityFrameworkCore.PostgreSQL": "1.0.2-*",
-    "Npgsql": "3.1.8"
-=======
     "dotnet-test-xunit": "2.2.0-*",
     "Microsoft.EntityFrameworkCore": "1.1.0",
     "Microsoft.EntityFrameworkCore.Relational": "1.1.0",
@@ -24,7 +14,6 @@
     "Npgsql.EntityFrameworkCore.PostgreSQL": "1.1.0",
     "Npgsql.EntityFrameworkCore.PostgreSQL.Design": "1.1.0",
     "Npgsql": "3.1.9"
->>>>>>> 4f804d4d
   },
   "publishOptions": {
     "include": "**/*.sql",
@@ -39,11 +28,7 @@
     "netcoreapp1.1": {
       "dependencies": {
         "Microsoft.NETCore.App": {
-<<<<<<< HEAD
-          "version": "1.0.1",
-=======
           "version": "1.1.0",
->>>>>>> 4f804d4d
           "type": "platform"
         }
       }
