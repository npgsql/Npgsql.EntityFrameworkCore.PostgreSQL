<<<<<<< HEAD
image: Visual Studio 2017
version: 2.2.4-{build}
=======
image: Visual Studio 2019
version: 3.0.0-{build}
>>>>>>> 4f2c54e1
services:
  - postgresql111
environment:
  global:
    DOTNET_SKIP_FIRST_TIME_EXPERIENCE: true
    DOTNET_CLI_TELEMETRY_OPTOUT: 1
    Test__Npgsql__DefaultConnection: Host=localhost;Database=postgres;Username=postgres;Password=Password12!
    PGUSER: postgres
    PGPASSWORD: Password12!
<<<<<<< HEAD
    POSTGIS_EXE: postgis-bundle-pg10x64-setup-2.5.1-1.exe
=======
    POSTGIS_EXE: postgis-bundle-pg11x64-setup-2.5.3-1.exe
>>>>>>> 4f2c54e1
    NoPackageAnalysis: true  # Suppresses warning about SemVer 2.0.0 version suffixes when packing
cache:
  - '%USERPROFILE%\.nuget\packages -> **\*.csproj'
  - $(POSTGIS_EXE)
clone_depth: 10
install:
  - powershell .build\setup_appveyor.ps1
  # The following can be used to install a custom version of .NET Core
  - ps: Invoke-WebRequest -Uri "https://raw.githubusercontent.com/dotnet/cli/master/scripts/obtain/dotnet-install.ps1" -OutFile "install-dotnet.ps1"
  - ps: .\install-dotnet.ps1 -Version 3.0.100 -InstallDir "dotnetcli"
  #
  # - ps: $blockRdp = $true; iex ((new-object net.webclient).DownloadString('https://raw.githubusercontent.com/appveyor/ci/master/scripts/enable-rdp.ps1'))
before_build:
  - appveyor-retry dotnet restore -v Minimal
build_script:
  - dotnet pack src\EFCore.PG\EFCore.PG.csproj -c Release
  - dotnet pack src\EFCore.PG.NodaTime\EFCore.PG.NodaTime.csproj -c Release
  - dotnet pack src\EFCore.PG.NTS\EFCore.PG.NTS.csproj -c Release
test_script:
  - dotnet test test\EFCore.PG.Tests\EFCore.PG.Tests.csproj
  - dotnet test test\EFCore.PG.Plugins.FunctionalTests\EFCore.PG.Plugins.FunctionalTests.csproj
  - dotnet test test\EFCore.PG.FunctionalTests\EFCore.PG.FunctionalTests.csproj
artifacts:
  - path: 'src\**\*.nupkg'<|MERGE_RESOLUTION|>--- conflicted
+++ resolved
@@ -1,10 +1,5 @@
-<<<<<<< HEAD
-image: Visual Studio 2017
-version: 2.2.4-{build}
-=======
 image: Visual Studio 2019
 version: 3.0.0-{build}
->>>>>>> 4f2c54e1
 services:
   - postgresql111
 environment:
@@ -14,11 +9,7 @@
     Test__Npgsql__DefaultConnection: Host=localhost;Database=postgres;Username=postgres;Password=Password12!
     PGUSER: postgres
     PGPASSWORD: Password12!
-<<<<<<< HEAD
-    POSTGIS_EXE: postgis-bundle-pg10x64-setup-2.5.1-1.exe
-=======
     POSTGIS_EXE: postgis-bundle-pg11x64-setup-2.5.3-1.exe
->>>>>>> 4f2c54e1
     NoPackageAnalysis: true  # Suppresses warning about SemVer 2.0.0 version suffixes when packing
 cache:
   - '%USERPROFILE%\.nuget\packages -> **\*.csproj'
